module overlay.go

go 1.18

require (
	k8s.io/api v0.29.4
	k8s.io/apimachinery v0.29.4
<<<<<<< HEAD
	k8s.io/client-go v0.29.4
=======
	k8s.io/client-go v0.29.3
>>>>>>> 4d0d837b
)

require (
	github.com/davecgh/go-spew v1.1.1 // indirect
	github.com/emicklei/go-restful/v3 v3.11.0 // indirect
	github.com/go-logr/logr v1.3.0 // indirect
	github.com/go-openapi/jsonpointer v0.19.6 // indirect
	github.com/go-openapi/jsonreference v0.20.2 // indirect
	github.com/go-openapi/swag v0.22.3 // indirect
	github.com/gogo/protobuf v1.3.2 // indirect
	github.com/golang/protobuf v1.5.4 // indirect
	github.com/google/gnostic-models v0.6.8 // indirect
	github.com/google/gofuzz v1.2.0 // indirect
	github.com/google/uuid v1.3.0 // indirect
	github.com/gorilla/websocket v1.5.0 // indirect
	github.com/imdario/mergo v0.3.6 // indirect
	github.com/josharian/intern v1.0.0 // indirect
	github.com/json-iterator/go v1.1.12 // indirect
	github.com/mailru/easyjson v0.7.7 // indirect
	github.com/moby/spdystream v0.2.0 // indirect
	github.com/modern-go/concurrent v0.0.0-20180306012644-bacd9c7ef1dd // indirect
	github.com/modern-go/reflect2 v1.0.2 // indirect
	github.com/munnerz/goautoneg v0.0.0-20191010083416-a7dc8b61c822 // indirect
	github.com/mxk/go-flowrate v0.0.0-20140419014527-cca7078d478f // indirect
	github.com/spf13/pflag v1.0.5 // indirect
	golang.org/x/net v0.23.0 // indirect
	golang.org/x/oauth2 v0.10.0 // indirect
	golang.org/x/sys v0.18.0 // indirect
	golang.org/x/term v0.18.0 // indirect
	golang.org/x/text v0.14.0 // indirect
	golang.org/x/time v0.3.0 // indirect
	google.golang.org/appengine v1.6.7 // indirect
	google.golang.org/protobuf v1.33.0 // indirect
	gopkg.in/inf.v0 v0.9.1 // indirect
	gopkg.in/yaml.v2 v2.4.0 // indirect
	gopkg.in/yaml.v3 v3.0.1 // indirect
	k8s.io/klog/v2 v2.110.1 // indirect
	k8s.io/kube-openapi v0.0.0-20231010175941-2dd684a91f00 // indirect
	k8s.io/utils v0.0.0-20230726121419-3b25d923346b // indirect
	sigs.k8s.io/json v0.0.0-20221116044647-bc3834ca7abd // indirect
	sigs.k8s.io/structured-merge-diff/v4 v4.4.1 // indirect
	sigs.k8s.io/yaml v1.3.0 // indirect
)<|MERGE_RESOLUTION|>--- conflicted
+++ resolved
@@ -4,12 +4,8 @@
 
 require (
 	k8s.io/api v0.29.4
-	k8s.io/apimachinery v0.29.4
-<<<<<<< HEAD
+	k8s.io/apimachinery v0.29.44
 	k8s.io/client-go v0.29.4
-=======
-	k8s.io/client-go v0.29.3
->>>>>>> 4d0d837b
 )
 
 require (
